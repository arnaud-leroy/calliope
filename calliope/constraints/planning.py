"""
Copyright (C) 2013-2017 Stefan Pfenninger.
Licensed under the Apache 2.0 License (see LICENSE file).

planning.py
~~~~~~~~~~~

Planning constraints.

"""

import numpy as np
import pyomo.core as po  # pylint: disable=import-error
<<<<<<< HEAD
from . import base
=======

>>>>>>> 49ee231e

def node_constraints_build_total(model):
    """

    """
    m = model.m

    # Constraint rules
    def c_e_cap_total_systemwide_rule(m, y):
        total_max = model.get_option(y + '.constraints.e_cap.total_max')
        total_equals = model.get_option(y + '.constraints.e_cap.total_equals')
        scale = model.get_option(y + '.constraints.e_cap_scale')

        if np.isinf(total_max) and not total_equals:
            return po.Constraint.NoConstraint

        sum_expr = sum(m.e_cap[y, x] for x in m.x)
        total_expr = total_equals * scale if total_equals else total_max * scale

        if total_equals:
            return sum_expr == total_expr
        else:
            return sum_expr <= total_expr

    # Constraints
    m.c_e_cap_total_systemwide = \
        po.Constraint(m.y, rule=c_e_cap_total_systemwide_rule)


def system_margin(model):
    """

    """
    m = model.m
    time_res = model.data['_time_res'].to_series()

    def carrier(y, x):
        if y in m.y_conversion_plus:
            return model.get_cp_carriers(y, x)[0]
        else:
            return model.get_option(y + '.carrier', default= y + '.carrier_out')
    # Constraint rules
    def c_system_margin_rule(m, c):
        # If no margin defined for a carrier, use 0 (i.e. no margin)
        margin = model.config_model.system_margin.get_key(c, default=0)
        if margin:
            t = model.t_max_demand[c]
            return (sum(m.c_prod[c, y, x, t] for y in m.y if y not in m.y_demand
                        for x in m.x) * (1 + margin)
                    <= time_res.at[t] *
                    sum((m.e_cap[y, x] / base.get_constraint_param(m, 'e_eff', y, x, t))
                         for y in m.y if y not in m.y_demand
                         for x in m.x if carrier(y, x) == c))
        else:
            return po.Constraint.NoConstraint

    # Constraints
    m.c_system_margin = po.Constraint(m.c, rule=c_system_margin_rule)<|MERGE_RESOLUTION|>--- conflicted
+++ resolved
@@ -11,11 +11,7 @@
 
 import numpy as np
 import pyomo.core as po  # pylint: disable=import-error
-<<<<<<< HEAD
 from . import base
-=======
-
->>>>>>> 49ee231e
 
 def node_constraints_build_total(model):
     """
